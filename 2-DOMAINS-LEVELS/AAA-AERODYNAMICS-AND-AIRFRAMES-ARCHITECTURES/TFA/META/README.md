--- conflicted
+++ resolved
@@ -36,9 +36,4 @@
 - Example artifacts: `3-PROJECTS-USE-CASES/BWB-Q100-AIRCRAFT/`
 
 ## Change log
-- Created: [YYYY-MM-DD] by [author]
-<<<<<<< HEAD
-- Last updated: [YYYY-MM-DD] — brief note
-=======
-- Last updated: [YYYY-MM-DD] - brief note
->>>>>>> 1a2fe4e9
+- Created: [2025 SEPT 11 by [Amedeo Pelliccia]